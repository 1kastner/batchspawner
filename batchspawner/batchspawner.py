--- conflicted
+++ resolved
@@ -16,12 +16,9 @@
   * job names instead of PIDs
 """
 import pwd
-<<<<<<< HEAD
-import os, asyncio
-=======
 import os
+import asyncio
 import re
->>>>>>> 47479467
 
 import xml.etree.ElementTree as ET
 
@@ -197,7 +194,6 @@
         inbytes=None
 
         if input:
-<<<<<<< HEAD
             inbytes=input.encode()
 
         try:
@@ -209,36 +205,12 @@
             out, eout = await proc.communicate()
             out = out.decode.strip()
             eout = eout.decode.strip()
-            self.log.debug("Running command failed done communicate")
-            self.log.debug("Subprocess returned exitcode %s" % proc.returncode)
-            self.log.debug("Subprocess returned standard output %s" % out)
-            self.log.debug("Subprocess returned standard error %s" % eout)
-            raise
-=======
-            inbytes = input.encode()
-            try:
-                yield proc.stdin.write(inbytes)
-            except StreamClosedError as exp:
-                # Apparently harmless
-                pass
-        proc.stdin.close()
-        out, eout = yield [proc.stdout.read_until_close(),
-                           proc.stderr.read_until_close()]
-        proc.stdout.close()
-        proc.stderr.close()
-        eout = eout.decode().strip()
-        try:
-            err = yield proc.wait_for_exit()
-        except CalledProcessError:
             self.log.error("Subprocess returned exitcode %s" % proc.returncode)
             self.log.error('Stdout:')
             self.log.error(out)
             self.log.error('Stderr:')
             self.log.error(eout)
             raise RuntimeError('{} exit status {}: {}'.format(cmd, proc.returncode, eout))
-        if err != 0:
-            return err # exit error?
->>>>>>> 47479467
         else:
             eout = eout.decode().strip()
             err = proc.returncode
@@ -291,11 +263,7 @@
                         format_template(self.batch_query_cmd, **subvars)))
         self.log.debug('Spawner querying job: ' + cmd)
         try:
-<<<<<<< HEAD
             out = await self.run_command(cmd)
-=======
-            out = yield self.run_command(cmd, env=self.get_env())
->>>>>>> 47479467
             self.job_status = out
         except Exception as e:
             self.log.error('Error querying job ' + self.job_id)
@@ -313,11 +281,7 @@
         cmd = ' '.join((format_template(self.exec_prefix, **subvars),
                         format_template(self.batch_cancel_cmd, **subvars)))
         self.log.info('Cancelling job ' + self.job_id + ': ' + cmd)
-<<<<<<< HEAD
         await self.run_command(cmd)
-=======
-        yield self.run_command(cmd, env=self.get_env())
->>>>>>> 47479467
 
     def load_state(self, state):
         """load job_id from state"""
@@ -403,15 +367,10 @@
                 else:
                     self.log.warn('Job ' + self.job_id + ' neither pending nor running.\n' +
                         self.job_status)
-<<<<<<< HEAD
-                assert self.state_ispending()
-            await gen.sleep(self.startup_poll_interval)
-=======
                     raise RuntimeError('The Jupyter batch job has disappeared'
                            ' while pending in the queue or died immediately'
                            ' after starting.')
-            yield gen.sleep(self.startup_poll_interval)
->>>>>>> 47479467
+            await gen.sleep(self.startup_poll_interval)
 
         self.current_ip = self.state_gethost()
         if jupyterhub.version_info < (0,7):
