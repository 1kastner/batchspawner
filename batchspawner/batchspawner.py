--- conflicted
+++ resolved
@@ -339,25 +339,13 @@
 
     async def start(self):
         """Start the process"""
-<<<<<<< HEAD
         self.ip = self.traits()['ip'].default_value
         self.port = self.traits()['port'].default_value
 
         if jupyterhub.version_info >= (0,8) and self.server:
             self.server.port = self.port
 
-        job = yield self.submit_batch_script()
-=======
-        if self.user and self.user.server and self.user.server.port:
-            self.port = self.user.server.port
-            self.db.commit()
-        elif (jupyterhub.version_info < (0,7) and not self.user.server.port) or (
-             jupyterhub.version_info >= (0,7) and not self.port
-        ):
-            self.port = random_port()
-            self.db.commit()
         job = await self.submit_batch_script()
->>>>>>> ad03efc6
 
         # We are called with a timeout, and if the timeout expires this function will
         # be interrupted at the next yield, and self.stop() will be called.
@@ -382,7 +370,7 @@
 
         self.ip = self.state_gethost()
         while self.port == 0:
-            yield gen.sleep(self.startup_poll_interval)
+            await gen.sleep(self.startup_poll_interval)
             # Test framework: For testing, mock_port is set because we
             # don't actually run the single-user server yet.
             if hasattr(self, 'mock_port'):
