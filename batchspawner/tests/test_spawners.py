--- conflicted
+++ resolved
@@ -336,12 +336,9 @@
         'req_nprocs': '5',
         'req_memory': '5678',
         'req_options': 'some_option_asdf',
-<<<<<<< HEAD
         'req_prologue': 'PROLOGUE',
         'req_epilogue': 'EPILOGUE',
-=======
         'req_reservation': 'RES123',
->>>>>>> 81ff85a1
         }
     batch_script_re_list = [
         re.compile(r'PROLOGUE.*srun singleuser_command.*EPILOGUE', re.S),
